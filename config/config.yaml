# Unified Configuration File for Multiple Models

# --- Common Parameters ---
common:
  split_params:
    test_size: 0.15       # Proportion of data for test set (leave-out speakers)
    validation_size: 0.25 # Proportion of remaining data for validation
    random_state: 42      # Default random state
    seeds: [42] #[42, 123, 789] List of random states to run with

  data_params:
    congress_year_start: 76 # Start year (inclusive)
<<<<<<< HEAD
    congress_year_end: 77  # End year (exclusive)
=======
    congress_year_end: 78  # End year (exclusive)
>>>>>>> ea50a250

  party_map:
    D: 0 # Democrat
    R: 1 # Republican
    # Add other parties if necessary; they will be excluded if not in this map
    # I: 2 # Example for Independent


# --- Model Specific Parameters and Tuning Grids ---

bayes:
  # TF-IDF Parameters specific to Bayes (default for instantiation)
  tfidf_max_features: 10000
  ngram_range: [1, 2]

  # Hyperparameter Grids for Tuning TF-IDF (for Bayes pipeline)
  tfidf_max_features_grid: [5000, 10000, 15000]
  ngram_range_grid: [[1, 1], [1, 2]]

  # Complement Naive Bayes specific parameters grid for tuning (example)
  # bayes_alpha_grid: [0.1, 0.5, 1.0] # Uncomment and add to param_grid in run_model_pipeline if tuning alpha

svm:
  # TF-IDF Parameters specific to SVM (default for instantiation)
  tfidf_max_features: 10000
  ngram_range: [1, 2]
  

  # Hyperparameter Grids for Tuning TF-IDF (for SVM pipeline)
  tfidf_max_features_grid: [5000, 10000, 15000]
  ngram_range_grid: [[1, 1], [1, 2]]

  # Linear SVC specific parameters grid for tuning (example)
  C_grid: [0.1, 1, 10, 100] # Uncomment and add to param_grid in run_model_pipeline if tuning C

logistic_regression:
  # TF-IDF Parameters specific to Logistic Regression (default for instantiation)
  tfidf_max_features: 10000
  ngram_range: [1, 2]

  # Hyperparameter Grids for Tuning TF-IDF (for Logistic Regression pipeline)
  tfidf_max_features_grid: [5000, 10000, 15000]
  ngram_range_grid: [[1, 1], [1, 2]]

  # Logistic Regression specific parameters grid for tuning (L2 penalty)
  lr_C_grid: [0.01, 0.1, 1.0, 10.0] # Inverse of regularization strength (C)<|MERGE_RESOLUTION|>--- conflicted
+++ resolved
@@ -10,11 +10,7 @@
 
   data_params:
     congress_year_start: 76 # Start year (inclusive)
-<<<<<<< HEAD
     congress_year_end: 77  # End year (exclusive)
-=======
-    congress_year_end: 78  # End year (exclusive)
->>>>>>> ea50a250
 
   party_map:
     D: 0 # Democrat
